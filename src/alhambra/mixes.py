--- conflicted
+++ resolved
@@ -1956,7 +1956,6 @@
                 + "."
             )
 
-<<<<<<< HEAD
         # ensure we pipette at least self.min_volume from each source
         for mixline in mixlines:
             if (
@@ -1970,14 +1969,7 @@
                     f"{mixline.names}"
                 )
                 raise VolumeError(msg)
-=======
-        # ensure
-        low_vols = [(n, x) for n, x in ntx if x < self.min_volume]
-        if len(low_vols) > 0:
-            raise VolumeError(
-                f"Some items have lower transfer volume than min_volume = {self.min_volume}"
-            )
->>>>>>> a7b560b2
+
 
         # We'll check the last tx_vol first, because it is usually buffer.
         if ntx[-1][1] < ZERO_VOL:
